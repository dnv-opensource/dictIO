import contextlib
import logging
import os
import re
import sys
from collections.abc import MutableMapping, MutableSequence
from copy import deepcopy

# Import from math all functions we want to allow inside expressions in a dict.
# This is a bit ugly, but necessary to enable evaluation of parsed expressions with the help of eval().
from math import (  # noqa: F401
    acos,
    asin,
    atan,
    atan2,
    cos,
    e,
    exp,
    log,
    log10,
    pi,
    pow,
    sin,
    sqrt,
    tan,
)
from pathlib import Path
from typing import cast

from numpy import (  # noqa: F401
    array,
    diag,
    eye,
    mean,
    ndarray,
    ones,
    std,
    zeros,
)

from dictIO import Parser, SDict
from dictIO.types import TKey, TValue
from dictIO.utils.counter import DejaVue

__ALL__ = ["DictReader"]

logger = logging.getLogger(__name__)


class DictReader:
    """Reader for dictionaries in dictIO native file format, as well as JSON and XML."""

    def __init__(self) -> None:
        return

    @staticmethod
    def read(
        source_file: str | os.PathLike[str],
        *,
        includes: bool = True,
        order: bool = False,
        comments: bool = True,
        scope: MutableSequence[TKey] | None = None,
        parser: Parser | None = None,
    ) -> SDict[TKey, TValue]:
        """Read a dictionary file in dictIO native file format, as well as JSON and XML.

        Reads a dict file, parses it and transforms its content into a dictIO dict object (SDict).
        Following file formats are supported and interpreted through source_file's file ending:
        no file ending   ->   dictIO native dict file
        '.cpp'           ->   dictIO native dict file
        '.foam'          ->   Foam dictionary file
        '.json'          ->   Json dictionary file
        '.xml'           ->   XML file
        Return type is in all cases SDict

        Parameters
        ----------
        source_file : Union[str, os.PathLike[str]]
            dict file to be read
        includes : bool, optional
            merge sub-dicts being referenced through #include directives, by default True
        order : bool, optional
            sort the read dict, by default False
        comments : bool, optional
            reads comments from source file, by default True
        scope : MutableSequence[str], optional
            scope the dict will be reduced to after reading, by default None
        parser : Parser, optional
            Parser object to be used, by default None

        Returns
        -------
        SDict
            the read dict

        Raises
        ------
        FileNotFoundError
            if source_file does not exist
        """
        # Make sure source_file argument is of type Path. If not, cast it to Path type.
        source_file = (
            source_file if isinstance(source_file, Path) else Path(source_file)
        )
        if not source_file.exists():
            logger.error(f"source_file not found: {source_file}")
            raise FileNotFoundError(source_file)

        # Create parser
        # If a parser has been passed to read(), use that.
        # Otherwise choose the parser depending on source_file.
        # source_file = Path.joinpath(Path.cwd(), source_file)  # noqa: ERA001
        parser = parser or Parser.get_parser(source_file)

        # Parse the dict file and transform it into a SDict
        parsed_dict = parser.parse_file(source_file, comments=comments)

        # Merge dict files included through #include directives, if not actively refrained through opts
        if includes:
            DictReader._merge_includes(parsed_dict, comments=comments)

        # Evaluate and insert back expressions
        DictReader._eval_expressions(parsed_dict)

        # Reduce scope of the dict if requested through opts
        if scope:
            # We need here safety hook when specified scope is not found: simply stop (not continue with whole content!)
            if parsed_dict.global_key_exists(scope):
                parsed_dict.reduce_scope(scope)
            else:
                logger.error(f"scope {scope} does not exist in dictionary")
                sys.exit(1)

        # Order the dict, if not actively refrained through opts
        if order:
            parsed_dict.order_keys()

        # Remove includes from the parsed dictionary if requested through opts
        # @TODO: Really necessary?
        # generally a good idea to have a switch suppressing #include ... in output
        # gives the option to disable include (foam required)
        # also to consider: is it really neccessary to have the included dict merged in to current dict.data?
        # if we could avoid that we get a more readable structure, even after some farn operations
        if not includes:
            DictReader._remove_include_keys(parsed_dict)

        return parsed_dict

    @staticmethod
    def _merge_includes(
        parent_dict: SDict[TKey, TValue],
        *,
        comments: bool = True,
    ) -> None:
        """Parse and merge any (child) dicts that are referenced in the dict file through #include directives."""
        # Create dejavue string watchdog
        djv = DejaVue()
        djv.reset()

        # Inner function: Merge all includes, recursively
        def _merge_includes_recursive(parent_dict: SDict[TKey, TValue]) -> SDict[TKey, TValue]:
            # empty dict to merge in temporarily, avoiding dict-has-change-error inside the for loop
            temp_dict: SDict[TKey, TValue] = SDict()

            # loop over all possible includes
            for _, _, path in parent_dict.includes.values():
                prove_recursive_include = djv(path.name)

                if prove_recursive_include is True:
                    call_chain = "->".join(list(djv.strings))
                    logger.warning(
<<<<<<< HEAD
                        f"Recursive include detected. Merging of {call_chain} into {parent_dict.name} aborted."
=======
                        f"Recursive include detected. Merging of {call_chain} into {dict.name} aborted."
>>>>>>> be6d2e8e
                    )
                elif not path.exists():
                    logger.warning(
                        f"included dict not found. Merging of {path} aborted."
                    )
                else:
                    parser = Parser.get_parser(path)
                    included_dict = parser.parse_file(path, None, comments=comments)

                    # recursion in case the i-th include also has includes
                    if len(included_dict.includes) != 0:
                        nested_included_dict = _merge_includes_recursive(included_dict)
                        # merge second level
                        temp_dict.merge(nested_included_dict)

                    # merge first level
                    temp_dict.merge(included_dict)

            # merge all in for loop
            parent_dict.merge(temp_dict)

            return parent_dict

        # Call inner funtion to merge all includes, recursively
        parent_dict.merge(_merge_includes_recursive(parent_dict))

        return

    @staticmethod
    def _resolve_reference(
<<<<<<< HEAD
        reference: str,
        variables: MutableMapping[str, TValue],
    ) -> TValue:
=======
        ref: Any, vars: MutableMapping[Any, Any]
    ) -> Union[Any, None]:
>>>>>>> be6d2e8e
        # resolves a single reference
        value: TValue = None
        try:
            # extract indices, ugly version, nice version is re.sub with a positive lookahead
            indexing = re.findall(r"\[.+\]$", reference)[0]
        except Exception:  # noqa: BLE001
            indexing = ""

        reference = re.sub(r"(^\$|\[.+$)", "", reference)  # remove leading $ or trailing [

        if reference in variables:
            value = variables[reference]  # singular value or field

            ref_changed_through_recursion = False
<<<<<<< HEAD
            while re.search(r"\$", str(value)):  # resolve nested references, if existing, through recursion
                reference = str(value)
=======
            while re.search(
                r"\$", str(ret)
            ):  # resolve nested references, if existing, through recursion
                ref = ret
>>>>>>> be6d2e8e
                ref_changed_through_recursion = True
                value = DictReader._resolve_reference(reference, variables)  # recursion
            if ref_changed_through_recursion:
                reference = re.sub(r"(^\$|\[.+$)", "", reference)  # remove leading $ or trailing [
            if indexing:
                with contextlib.suppress(Exception):
                    # return the value of the referenced variable (at the specified index, if given)
                    value = eval(f"variables['{reference}']{indexing}")  # noqa: S307
        return value

    @staticmethod
    def _eval_expressions(dict_in: SDict[TKey, TValue]) -> None:
        # Collect all references contained in expressions
        _references: list[str] = []
        _refs: list[str]
        placeholder: str
        expression: str
        for item in dict_in.expressions.values():
            _refs = re.findall(r"\$\w[\w\[\]]*", item["expression"])
            _references.extend(_refs)
        # Resolve references
<<<<<<< HEAD
        variables: dict[str, TValue] = dict_in.variables
        references: dict[str, TValue] = {ref: DictReader._resolve_reference(ref, variables) for ref in _references}
        references_resolved: dict[str, TValue] = {
=======
        variables: Dict[str, Any] = dict.variables
        references: Dict[str, Any] = {
            ref: __class__._resolve_reference(ref, variables) for ref in _references
        }
        references_resolved: Dict[str, Any] = {
>>>>>>> be6d2e8e
            ref: value
            for ref, value in references.items()
            if (value is not None) and (not re.search(r"EXPRESSION|\$", str(value)))
        }
<<<<<<< HEAD
        references_not_resolved: list[str] = [ref for ref in references if ref not in references_resolved]
=======
        references_not_resolved: List[str] = [
            ref for ref in references if ref not in references_resolved
        ]
>>>>>>> be6d2e8e

        # Iteratively try to evaluate expressions contained in the dict and then re-resolve all references
        # With every iteration, this should reduce the number of remaining, non resolved references
        references_not_resolved_old: int = len(references_not_resolved) + 1
        keep_on: bool = True
        while keep_on:
            references_not_resolved_old = len(references_not_resolved)
            expressions_copy: dict[int, dict[str, str]] = deepcopy(dict_in.expressions)
            for key, item in expressions_copy.items():
                placeholder = item["name"]
                expression = item["expression"]
                _refs = re.findall(r"\$\w[\w\[\]]*", expression)
                for ref in _refs:
                    if ref in references_resolved:
                        expression = re.sub(
                            f"{re.escape(ref)}",
                            str(references_resolved[ref]),
                            expression,
                        )

                eval_successful: bool = False
                eval_result: TValue | None = None
                if "$" not in expression:
                    try:
                        eval_result = eval(expression)  # noqa: S307
                        eval_successful = True
                    except NameError:
                        eval_result = expression
                        eval_successful = True
                    except SyntaxError:
                        logger.warning(
                            f'DictReader.(): evaluation of "{expression}" not yet possible'
                        )
                if eval_successful:
                    while global_key := dict_in.find_global_key(query=placeholder):
                        # Substitute the placeholder in the dict with the result of the evaluated expression
                        dict_in.set_global_key(global_key, value=eval_result)
                    del dict_in.expressions[key]
                else:
                    # update the item in dict.expressions with the (at least partly) resolved expression
                    dict_in.expressions[key]["expression"] = expression

            # At the end of each iteration, re-resolve all references based on the now updated variables table of dict
            _references = []
            for item in dict_in.expressions.values():
                _refs = re.findall(r"\$\w[\w\[\]]*", item["expression"])
                _references.extend(_refs)
<<<<<<< HEAD
            variables = dict_in.variables
            references = {ref: DictReader._resolve_reference(ref, variables) for ref in _references}
=======
            variables = dict.variables
            references = {
                ref: __class__._resolve_reference(ref, variables) for ref in _references
            }
>>>>>>> be6d2e8e
            references_resolved = {
                ref: value
                for ref, value in references.items()
                if (value is not None) and (not re.search(r"EXPRESSION|\$", str(value)))
            }
            references_not_resolved = [
                ref for ref in references if ref not in references_resolved
            ]

            keep_on = len(references_not_resolved) < references_not_resolved_old

        # For expressions that could NOT successfully be evaluated, even after iteration:
        # Back insert the expression string into the dict
        for item in dict_in.expressions.values():
            placeholder = item["name"]
            expression = item["expression"]
            while global_key := dict_in.find_global_key(query=placeholder):
                # Substitute the placeholder with the original (or at least partly resolved) expression
                dict_in.set_global_key(global_key, value=expression)
        dict_in.expressions.clear()

        return

    @staticmethod
    def _remove_comment_keys(data: MutableMapping[TKey, TValue]) -> MutableMapping[TKey, TValue]:
        """Remove comments from data structure for read function call from other programs."""
        remove = "[A-Z]+COMMENT[0-9;]+"

        with contextlib.suppress(Exception):
            for key in list(data.keys()):  # work on a copy of the keys
                if isinstance(data[key], MutableMapping):
<<<<<<< HEAD
                    sub_dict = cast(MutableMapping[TKey, TValue], data[key])
                    data.update({key: DictReader._remove_comment_keys(sub_dict)})  # recursion
                elif re.search(remove, str(key)):
                    _ = data.pop(key)
        return data
=======
                    data.update(
                        {key: __class__._remove_comment_keys(data[key])}
                    )  # recursion
                elif not re.search(remove, key):
                    data.update({key: temp_dict[key]})
        return
>>>>>>> be6d2e8e

    @staticmethod
    def _remove_include_keys(data: MutableMapping[str, TValue]) -> None:
        """Remove includes from data structure for read function call from other programs."""
        remove = "INCLUDE[0-9;]+"

        with contextlib.suppress(Exception):
            for key in list(data.keys()):  # work on a copy of the keys
                if re.search(remove, key):
                    _ = data.pop(key)
        return<|MERGE_RESOLUTION|>--- conflicted
+++ resolved
@@ -100,9 +100,7 @@
             if source_file does not exist
         """
         # Make sure source_file argument is of type Path. If not, cast it to Path type.
-        source_file = (
-            source_file if isinstance(source_file, Path) else Path(source_file)
-        )
+        source_file = source_file if isinstance(source_file, Path) else Path(source_file)
         if not source_file.exists():
             logger.error(f"source_file not found: {source_file}")
             raise FileNotFoundError(source_file)
@@ -170,16 +168,10 @@
                 if prove_recursive_include is True:
                     call_chain = "->".join(list(djv.strings))
                     logger.warning(
-<<<<<<< HEAD
                         f"Recursive include detected. Merging of {call_chain} into {parent_dict.name} aborted."
-=======
-                        f"Recursive include detected. Merging of {call_chain} into {dict.name} aborted."
->>>>>>> be6d2e8e
                     )
                 elif not path.exists():
-                    logger.warning(
-                        f"included dict not found. Merging of {path} aborted."
-                    )
+                    logger.warning(f"included dict not found. Merging of {path} aborted.")
                 else:
                     parser = Parser.get_parser(path)
                     included_dict = parser.parse_file(path, None, comments=comments)
@@ -205,14 +197,9 @@
 
     @staticmethod
     def _resolve_reference(
-<<<<<<< HEAD
         reference: str,
         variables: MutableMapping[str, TValue],
     ) -> TValue:
-=======
-        ref: Any, vars: MutableMapping[Any, Any]
-    ) -> Union[Any, None]:
->>>>>>> be6d2e8e
         # resolves a single reference
         value: TValue = None
         try:
@@ -227,15 +214,8 @@
             value = variables[reference]  # singular value or field
 
             ref_changed_through_recursion = False
-<<<<<<< HEAD
             while re.search(r"\$", str(value)):  # resolve nested references, if existing, through recursion
                 reference = str(value)
-=======
-            while re.search(
-                r"\$", str(ret)
-            ):  # resolve nested references, if existing, through recursion
-                ref = ret
->>>>>>> be6d2e8e
                 ref_changed_through_recursion = True
                 value = DictReader._resolve_reference(reference, variables)  # recursion
             if ref_changed_through_recursion:
@@ -257,28 +237,14 @@
             _refs = re.findall(r"\$\w[\w\[\]]*", item["expression"])
             _references.extend(_refs)
         # Resolve references
-<<<<<<< HEAD
         variables: dict[str, TValue] = dict_in.variables
         references: dict[str, TValue] = {ref: DictReader._resolve_reference(ref, variables) for ref in _references}
         references_resolved: dict[str, TValue] = {
-=======
-        variables: Dict[str, Any] = dict.variables
-        references: Dict[str, Any] = {
-            ref: __class__._resolve_reference(ref, variables) for ref in _references
-        }
-        references_resolved: Dict[str, Any] = {
->>>>>>> be6d2e8e
             ref: value
             for ref, value in references.items()
             if (value is not None) and (not re.search(r"EXPRESSION|\$", str(value)))
         }
-<<<<<<< HEAD
         references_not_resolved: list[str] = [ref for ref in references if ref not in references_resolved]
-=======
-        references_not_resolved: List[str] = [
-            ref for ref in references if ref not in references_resolved
-        ]
->>>>>>> be6d2e8e
 
         # Iteratively try to evaluate expressions contained in the dict and then re-resolve all references
         # With every iteration, this should reduce the number of remaining, non resolved references
@@ -309,9 +275,7 @@
                         eval_result = expression
                         eval_successful = True
                     except SyntaxError:
-                        logger.warning(
-                            f'DictReader.(): evaluation of "{expression}" not yet possible'
-                        )
+                        logger.warning(f'DictReader.(): evaluation of "{expression}" not yet possible')
                 if eval_successful:
                     while global_key := dict_in.find_global_key(query=placeholder):
                         # Substitute the placeholder in the dict with the result of the evaluated expression
@@ -326,23 +290,14 @@
             for item in dict_in.expressions.values():
                 _refs = re.findall(r"\$\w[\w\[\]]*", item["expression"])
                 _references.extend(_refs)
-<<<<<<< HEAD
             variables = dict_in.variables
             references = {ref: DictReader._resolve_reference(ref, variables) for ref in _references}
-=======
-            variables = dict.variables
-            references = {
-                ref: __class__._resolve_reference(ref, variables) for ref in _references
-            }
->>>>>>> be6d2e8e
             references_resolved = {
                 ref: value
                 for ref, value in references.items()
                 if (value is not None) and (not re.search(r"EXPRESSION|\$", str(value)))
             }
-            references_not_resolved = [
-                ref for ref in references if ref not in references_resolved
-            ]
+            references_not_resolved = [ref for ref in references if ref not in references_resolved]
 
             keep_on = len(references_not_resolved) < references_not_resolved_old
 
@@ -366,20 +321,11 @@
         with contextlib.suppress(Exception):
             for key in list(data.keys()):  # work on a copy of the keys
                 if isinstance(data[key], MutableMapping):
-<<<<<<< HEAD
                     sub_dict = cast(MutableMapping[TKey, TValue], data[key])
                     data.update({key: DictReader._remove_comment_keys(sub_dict)})  # recursion
                 elif re.search(remove, str(key)):
                     _ = data.pop(key)
         return data
-=======
-                    data.update(
-                        {key: __class__._remove_comment_keys(data[key])}
-                    )  # recursion
-                elif not re.search(remove, key):
-                    data.update({key: temp_dict[key]})
-        return
->>>>>>> be6d2e8e
 
     @staticmethod
     def _remove_include_keys(data: MutableMapping[str, TValue]) -> None:
