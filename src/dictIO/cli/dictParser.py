--- conflicted
+++ resolved
@@ -200,13 +200,8 @@
 
 
 def _validate_scope(
-<<<<<<< HEAD
     scope: str | MutableSequence[TKey] | Any,  # noqa: ANN401
 ) -> list[TKey] | None:
-=======
-    scope: Union[str, MutableSequence[str], Any]
-) -> Union[MutableSequence[Any], None]:
->>>>>>> be6d2e8e
     # sourcery skip: replace-interpolation-with-fstring
     validated_scope: list[TKey] | None = None
     if isinstance(scope, MutableSequence):  # List
